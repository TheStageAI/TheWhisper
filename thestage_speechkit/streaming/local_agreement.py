--- conflicted
+++ resolved
@@ -90,17 +90,10 @@
         for history_element in self.history:
             filtered_history_element: List[Dict[str, Any]] = []
             for word in history_element[::-1]:
-<<<<<<< HEAD
                 if word["start"] >= self.last_committed_time - 0.2:
                     if (
                         len(self.committed) > 0
                         and self._equal_texts(word, self.committed[-1])
-=======
-                if word['start'] >= self.last_committed_time - 0.2:
-                    if (
-                        len(self.committed) > 0 
-                        and self._equal_texts(word, self.committed[-1]) 
->>>>>>> 6ec00c62
                         and self._words_time_overlap(word, self.committed[-1])
                     ):
                         break
@@ -122,16 +115,9 @@
                         matches += 1
             if matches >= self.majority_threshold:
                 if (
-<<<<<<< HEAD
-                    len(self.committed) > 0
-                    and i == 0
-                    and self._equal_texts(word, self.committed[-1])
-                    and self._words_time_overlap(word, self.committed[-1], offset=0)
-=======
                     len(self.committed) > 0 and i == 0 
                     and self._equal_texts(word, self.committed[-1]) 
                     and self._words_time_overlap(word, self.committed[-1])
->>>>>>> 6ec00c62
                 ):
                     pass
                 else:
@@ -158,17 +144,10 @@
         Returns:
             bool: True if the texts are equal or have edit distance <= 1.
         """
-<<<<<<< HEAD
-        w1_text: str = w1["text"].lower().strip()
-        w2_text: str = w2["text"].lower().strip()
-
-        return edit_distance(w1_text, w2_text) <= 1
-=======
         w1_text: str = w1['text'].lower().strip()
         w2_text: str = w2['text'].lower().strip()
         # return edit_distance(w1_text, w2_text) <= 1
         return edit_distance(w1_text, w2_text) == 0
->>>>>>> 6ec00c62
 
     def _words_time_overlap(
         self, w1: Dict[str, Any], w2: Dict[str, Any], offset: float = 0
