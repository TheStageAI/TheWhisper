from thestage_speechkit.streaming import (
    StreamingPipeline,
    MicStream,
    FileStream,
    StdoutStream,
)
from transformers.utils import logging as hf_logging
import logging, warnings

import argparse

parser = argparse.ArgumentParser()
parser.add_argument("--use-mic", action="store_true")
args = parser.parse_args()

# Silence Transformers logs
hf_logging.set_verbosity_error()
hf_logging.disable_progress_bar()
logging.getLogger("transformers").setLevel(logging.ERROR)
# Silence specific runtime UserWarnings
warnings.filterwarnings(
    "ignore",
    message=r"Whisper did not predict an ending timestamp.*",
    category=UserWarning,
)

streaming_model = StreamingPipeline(
<<<<<<< HEAD
    model="TheStageAI/thewhisper-large-v3-turbo",
    chunk_length_s=15,
    platform="apple",
    language="en",
=======
    model='TheStageAI/thewhisper-large-v3-turbo',
    chunk_length_s=10,
    platform='apple',
    language='en',
    agreement_history_size=5,
    agreement_majority_threshold=2,
>>>>>>> 6ec00c62
)

if args.use_mic:
    audio_stream = MicStream()
else:
    audio_stream = FileStream("example_speech.wav")

output_stream = StdoutStream()

while True:
    chunk = audio_stream.next_chunk()
    if chunk is not None:
        approved, assumption = streaming_model(chunk)
        output_stream.write(approved, assumption)
    else:
        break

audio_stream.close()
output_stream.close()<|MERGE_RESOLUTION|>--- conflicted
+++ resolved
@@ -25,19 +25,12 @@
 )
 
 streaming_model = StreamingPipeline(
-<<<<<<< HEAD
-    model="TheStageAI/thewhisper-large-v3-turbo",
+    model='TheStageAI/thewhisper-large-v3-turbo',
     chunk_length_s=15,
-    platform="apple",
-    language="en",
-=======
-    model='TheStageAI/thewhisper-large-v3-turbo',
-    chunk_length_s=10,
     platform='apple',
     language='en',
     agreement_history_size=5,
     agreement_majority_threshold=2,
->>>>>>> 6ec00c62
 )
 
 if args.use_mic:
