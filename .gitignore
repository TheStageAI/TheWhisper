--- conflicted
+++ resolved
@@ -206,7 +206,6 @@
 marimo/_lsp/
 __marimo__/
 
-<<<<<<< HEAD
 # macOS
 .DS_Store
 .DS_Store?
@@ -228,9 +227,8 @@
 dist
 dist-ssr
 *.local
-=======
+
 *.wav
 *.mp3
 
-model_turbo*
->>>>>>> 1720d180
+model_turbo*